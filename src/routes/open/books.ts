--- conflicted
+++ resolved
@@ -42,11 +42,7 @@
         large: resultRow.image_url,
         small: resultRow.image_small_url,
     };
-<<<<<<< HEAD
     const rating: IRatings = {
-=======
-    let rating: IRatings = {
->>>>>>> 063a672e
         average: resultRow.rating_avg,
         count: resultRow.rating_count,
         rating_1: resultRow.rating_1_star,
@@ -359,7 +355,6 @@
         //If you want to read more: https://stackoverflow.com/a/8265319
         const theCountQuery = 'SELECT MAX(id) FROM books';
         pool.query(theCountQuery)
-<<<<<<< HEAD
             .then((result) => {
                 const theQuery =
                     'INSERT INTO BOOKS(id, isbn13, authors, publication_year, original_title, title, rating_avg, rating_count, rating_1_star, rating_2_star, rating_3_star, rating_4_star, rating_5_star, image_url, image_small_url) VALUES ($1, $2, $3, $4, $5, $6, $7, $8, $9, $10, $11, $12, $13, $14, $15) RETURNING *';
@@ -502,7 +497,6 @@
                 response.status(500).send({
                     message: 'Server error - contact support',
                     error: error.message,
-=======
             .then((result) => {
                 const theQuery =
                     'INSERT INTO BOOKS(id, isbn13, authors, publication_year, original_title, title, rating_avg, rating_count, rating_1_star, rating_2_star, rating_3_star, rating_4_star, rating_5_star, image_url, image_small_url) VALUES ($1, $2, $3, $4, $5, $6, $7, $8, $9, $10, $11, $12, $13, $14, $15) RETURNING *';
@@ -571,7 +565,6 @@
                 response.status(500).send({
                     message: 'server error - contact support 3',
                     cl: 'failed on count',
->>>>>>> 063a672e
                 });
             });
     }
