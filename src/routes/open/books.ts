//express is the framework we're going to use to handle requests
import express, {
    NextFunction,
    Request,
    Response,
    Router,
    response,
} from 'express';
//Access the connection to Postgres Database
import { pool, validationFunctions } from '../../core/utilities';

export interface IRatings {
    average: number;
    count: number;
    rating_1: number;
    rating_2: number;
    rating_3: number;
    rating_4: number;
    rating_5: number;
}
export interface IUrlIcon {
    large: string;
    small: string;
}
export interface IBook {
    isbn13: number;
    authors: string;
    publication: number;
    original_title: string;
    title: string;
    ratings: IRatings;
    icons: IUrlIcon;
}
export interface IBookRequest extends Request {
    book: IBook;
}

const bookRouter: Router = express.Router();

function createInterface(resultRow): IBook {
    let icons: IUrlIcon = {
        large: resultRow.image_url,
        small: resultRow.image_small_url,
    };
    // let count: number =
    //     resultRow.rating_1_star +
    //     resultRow.rating_2_star +
    //     resultRow.rating_3_star +
    //     resultRow.rating_4_star +
    //     resultRow.rating_5_star;
    // let avg: number =
    //     (resultRow.rating_1_star +
    //         resultRow.rating_2_star * 2 +
    //         resultRow.rating_3_star * 3 +
    //         resultRow.rating_4_star * 4 +
    //         resultRow.rating_5_star * 5) /
    //     count;
    let rating: IRatings = {
        average: resultRow.rating_avg,
        count: resultRow.rating_count,
        rating_1: resultRow.rating_1_star,
        rating_2: resultRow.rating_2_star,
        rating_3: resultRow.rating_3_star,
        rating_4: resultRow.rating_4_star,
        rating_5: resultRow.rating_5_star,
    };
    let book: IBook = {
        isbn13: resultRow.isbn13,
        authors: resultRow.authors,
        publication: resultRow.original_publication_year,
        original_title: resultRow.original_title,
        title: resultRow.title,
        ratings: rating,
        icons: icons,
    };
    return book;
}

/**
 * @api {get} /book get all books
 *
 * @apiDescription Get all books from the database
 *
 * @apiName GetBook
 * @apiGroup Book
 *
 *
 * @apiSuccess (Success 201) {Object} entry the IBook object:
 * "IBook {
        isbn13: number;
        authors: string;
        publication: number;
        original_title: string;
        title: string;
        ratings: IRatings;
        icons: IUrlIcon;
}"
 *
 * @apiUse JSONError
 */
bookRouter.get('/all', (request: Request, response: Response) => {
    const theQuery =
        'SELECT isbn13, authors, publication_year, original_title, title, rating_1_star, rating_2_star, rating_3_star, rating_4_star, rating_5_star, image_url, image_small_url FROM books';
    // const theQuery = 'SELECT * FROM books';

    pool.query(theQuery)
        .then((result) => {
            response.status(201).send({
                entries: result.rows.map(createInterface),
            });
        })
        .catch((error) => {
            //log the error
            console.error('DB Query error on GET all');
            console.error(error);
            response.status(500).send({
                message: 'server error - contact support',
            });
        });
});

<<<<<<< HEAD
bookRouter.get('/all', (request: Request, response: Response) => {
=======
/**
 * @api {get} /isbn get book information based on isbn
 *
 * @apiDescription Get book from the database based on isbn
 *
 * @apiName GetISBN
 * @apiGroup Book
 *
 *
 * @apiSuccess (Success 200) {Object} entry the IBook object:
 * "IBook {
        isbn13: number;
        authors: string;
        publication: number;
        original_title: string;
        title: string;
        ratings: IRatings;
        icons: IUrlIcon;
}"
 *
 * @apiUse JSONError
 * (404) Book not found in the database
 * (500) Internal error with the query or connectivity issue to database
 */
bookRouter.get('/isbn', (request: Request, response: Response) => {
    const {id} = request.query;
>>>>>>> 1e3d703a
    const theQuery =
        'SELECT isbn13, authors, publication_year, original_title, title, rating_1_star, rating_2_star, rating_3_star, rating_4_star, rating_5_star, image_url, image_small_url FROM books WHERE isbn13 = $1';

    pool.query(theQuery, [id])
        .then((result) => {
            if (result.rows.length > 0) {
                response.status(200).send({
                    entries: result.rows[0]
                });  
            } else {
                response.status(404).send({ message: 'Book not found' });  //No book found in database
            }
            
        })
        .catch((error) => {
            //log the error
            console.error('DB Query error on GET ISBN');
            console.error(error);
            response.status(500).send({
                message: 'server error - contact support',
            });
        });
});

/**
 * @api {post} /book Request to add an entry
 *
 * @apiDescription Request to add a book  to the DB
 *
 * @apiName PostBooks
 * @apiGroup Books
 *
 * @apiBody {nubmer} isbn13 book isbn13 *unique
 * @apiBody {string} authors author of the given book
 * @apiBody {number} pulbication_year publication year of the book [0-2024]
 * @apiBody {string} original_title original title of the book
 * @apiBody {string} title title of the book
 * @apiBody {number} rating_1_star nuber of 1 star ratings [0+]
 * @apiBody {number} rating_2_star nuber of 2 star ratings [0+]
 * @apiBody {number} rating_3_star nuber of 3 star ratings [0+]
 * @apiBody {number} rating_4_star nuber of 4 star ratings [0+]
 * @apiBody {number} rating_5_star nuber of 5 star ratings [0+]
 * @apiBody {string} image_url image url
 * @apiBody {string} image_small_url small image url
 *
 * @apiSuccess (Success 201) {IBook} entry the IBook object:
 *      "IBook {
        isbn13: number;
        authors: string;
        publication: number;
        original_title: string;
        title: string;
        ratings: IRatings;
        icons: IUrlIcon;
}"
 *
 * @apiError (400: isbn13 exists) {String} message "isbn13 ${isbn13} already exists in the database"
 * @apiError (400: Invalid or missing isbn13) {String} message "Invalid or missing isbn13 - please refer to documentation"
 * @apiError (400: Invalid or missing author) {String} message "Invalid or missing author - please refer to documentation"
 * @apiError (400: Invalid or missing publication year) {String} message "Invalid or missing publication year - please refer to documentation"
 * @apiError (400: Invalid or missing original title) {String} message "Invalid or missing original title - please refer to documentation"
 * @apiError (400: Invalid or missing title) {String} message "Invalid or missing title - please refer to documentation"
 * @apiUse JSONError
 */
bookRouter.post(
    '/',
    (request: Request, response: Response, next: NextFunction) => {
        const isbn13: string = request.body.isbn13 as string;
        if (validationFunctions.isNumberProvided(isbn13)) {
            const theQuery = 'SELECT 1 FROM books WHERE isbn13 = $1';
            const values = [isbn13];
            pool.query(theQuery, values)
                .then((result) => {
                    if (result.rowCount > 0) {
                        response.status(404).send({
                            message: `isbn13 ${isbn13} already exists in the database`,
                        });
                    } else {
                        next();
                    }
                })
                .catch((error) => {
                    //log the error
                    console.error(
                        'DB Query error on isbn13 uniquess validation'
                    );
                    console.error(error);
                    response.status(500).send({
                        message: 'server error - contact support 1',
                        cl: 'failed on isbn13 validation',
                    });
                });
        } else {
            console.error('Invalid or missing isbn13');
            response.status(400).send({
                message:
                    'Invalid or missing isbn13 - please refer to documentation',
            });
        }
    },
    (request: Request, response: Response, next: NextFunction) => {
        const author: string = request.body.authors as string;
        if (validationFunctions.isStringProvided(author)) {
            next();
        } else {
            console.error('Invalid or missing author');
            response.status(400).send({
                message:
                    'Invalid or missing author - please refer to documentation',
            });
        }
    },
    (request: Request, response: Response, next: NextFunction) => {
        const publication_year: string = request.body
            .publication_year as string;
        if (
            validationFunctions.isNumberProvided(publication_year) &&
            parseInt(publication_year) < 2025 &&
            parseInt(publication_year) > 0
        ) {
            next();
        } else {
            console.error('Invalid or missing publication year');
            response.status(400).send({
                message:
                    'Invalid or missing publication year - please refer to documentation',
            });
        }
    },
    (request: Request, response: Response, next: NextFunction) => {
        const original_title: string = request.body.original_title as string;
        if (validationFunctions.isStringProvided(original_title)) {
            next();
        } else {
            console.error('Invalid or missing original title');
            response.status(400).send({
                message:
                    'Invalid or missing original title - please refer to documentation',
            });
        }
    },
    (request: Request, response: Response, next: NextFunction) => {
        const title: string = request.body.title as string;
        if (validationFunctions.isStringProvided(title)) {
            next();
        } else {
            console.error('Invalid or missing title');
            response.status(400).send({
                message:
                    'Invalid or missing title - please refer to documentation',
            });
        }
    },
    (request: Request, response: Response, next: NextFunction) => {
        const rating_1_star: string = request.body.rating_1_star as string;
        if (
            validationFunctions.isNumberProvided(rating_1_star) &&
            parseInt(rating_1_star) >= 0
        ) {
            next();
        } else {
            console.error('Invalid or missing 1 star rating');
            response.status(400).send({
                message:
                    'Invalid or missing 1 star rating - please refer to documentation',
            });
        }
    },
    (request: Request, response: Response, next: NextFunction) => {
        const rating_1_star: string = request.body.rating_1_star as string;
        if (
            validationFunctions.isNumberProvided(rating_1_star) &&
            parseInt(rating_1_star) >= 0
        ) {
            next();
        } else {
            console.error('Invalid or missing 1 star rating');
            response.status(400).send({
                message:
                    'Invalid or missing 1 star rating - please refer to documentation',
            });
        }
    },
    (request: Request, response: Response) => {
        //We're using placeholders ($1, $2, $3) in the SQL query string to avoid SQL Injection
        //If you want to read more: https://stackoverflow.com/a/8265319
        const theCountQuery = 'SELECT COUNT(*) FROM books';
        pool.query(theCountQuery)
            .then((result) => {
                const theQuery =
                    'INSERT INTO BOOKS(id, isbn13, authors, publication_year, original_title, title, rating_avg, rating_count, rating_1_star, rating_2_star, rating_3_star, rating_4_star, rating_5_star, image_url, image_small_url) VALUES ($1, $2, $3, $4, $5, $6, $7, $8, $9, $10, $11, $12, $13, $14, $15) RETURNING *';
                let count: number =
                    parseInt(request.body.rating_1_star) +
                    parseInt(request.body.rating_2_star) +
                    parseInt(request.body.rating_3_star) +
                    parseInt(request.body.rating_4_star) +
                    parseInt(request.body.rating_5_star);
                let avg: number =
                    (parseInt(request.body.rating_1_star) +
                        parseInt(request.body.rating_2_star) * 2 +
                        parseInt(request.body.rating_3_star) * 3 +
                        parseInt(request.body.rating_4_star) * 4 +
                        parseInt(request.body.rating_5_star) * 5) /
                    count;
                const values = [
                    parseInt(result.rows[0].count) + 1,
                    request.body.isbn13,
                    request.body.authors,
                    request.body.publication_year,
                    request.body.original_title,
                    request.body.title,
                    avg,
                    count,
                    request.body.rating_1_star,
                    request.body.rating_2_star,
                    request.body.rating_3_star,
                    request.body.rating_4_star,
                    request.body.rating_5_star,
                    request.body.image_url,
                    request.body.image_small_url,
                ];

                pool.query(theQuery, values)
                    .then((result) => {
                        // result.rows array are the records returned from the SQL statement.
                        // An INSERT statement will return a single row, the row that was inserted.
                        response.status(201).send({
                            entry: createInterface(result.rows[0]),
                        });
                    })
                    .catch((error) => {
                        if (
                            error.detail != undefined &&
                            (error.detail as string).endsWith('already exists.')
                        ) {
                            console.error('Name exists');
                            response.status(400).send({
                                message: 'Name exists',
                            });
                        } else {
                            //log the error
                            console.error('DB Query error on POST');
                            console.error(error);
                            response.status(500).send({
                                message: 'server error - contact support 2',
                                cl: result.rows[0].count + 1,
                            });
                        }
                    });
            })
            .catch((error) => {
                console.error('DB Query error on POST, Count');
                console.error(error);
                response.status(500).send({
                    message: 'server error - contact support 3',
                    cl: 'failed on count',
                });
            });
    }
);

// "return" the router
export { bookRouter };<|MERGE_RESOLUTION|>--- conflicted
+++ resolved
@@ -119,9 +119,6 @@
         });
 });
 
-<<<<<<< HEAD
-bookRouter.get('/all', (request: Request, response: Response) => {
-=======
 /**
  * @api {get} /isbn get book information based on isbn
  *
@@ -147,8 +144,7 @@
  * (500) Internal error with the query or connectivity issue to database
  */
 bookRouter.get('/isbn', (request: Request, response: Response) => {
-    const {id} = request.query;
->>>>>>> 1e3d703a
+    const { id } = request.query;
     const theQuery =
         'SELECT isbn13, authors, publication_year, original_title, title, rating_1_star, rating_2_star, rating_3_star, rating_4_star, rating_5_star, image_url, image_small_url FROM books WHERE isbn13 = $1';
 
@@ -156,12 +152,11 @@
         .then((result) => {
             if (result.rows.length > 0) {
                 response.status(200).send({
-                    entries: result.rows[0]
-                });  
+                    entries: result.rows[0],
+                });
             } else {
-                response.status(404).send({ message: 'Book not found' });  //No book found in database
+                response.status(404).send({ message: 'Book not found' }); //No book found in database
             }
-            
         })
         .catch((error) => {
             //log the error
