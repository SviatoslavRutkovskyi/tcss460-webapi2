--- conflicted
+++ resolved
@@ -205,7 +205,6 @@
 });
 
 /**
-<<<<<<< HEAD
  * @api {get} /book/author get all books with a specific author.
  *
  * @apiDescription Get all books from the database using a specific author even if the book has co-authors.
@@ -372,30 +371,6 @@
  *
  * @apiSuccess (Success 200) {Object} entry the IBook object:
  * "IBook {
-=======
- * @api {post} /book Request to add an entry
- *
- * @apiDescription Request to add a book  to the DB
- *
- * @apiName PostBooks
- * @apiGroup Books
- *
- * @apiBody {nubmer} isbn13 book isbn13 *unique [13 digits]
- * @apiBody {string} authors author of the given book
- * @apiBody {number} pulbication_year publication year of the book [0-2024]
- * @apiBody {string} original_title original title of the book
- * @apiBody {string} title title of the book
- * @apiBody {number} rating_1_star nuber of 1 star ratings [0+]
- * @apiBody {number} rating_2_star nuber of 2 star ratings [0+]
- * @apiBody {number} rating_3_star nuber of 3 star ratings [0+]
- * @apiBody {number} rating_4_star nuber of 4 star ratings [0+]
- * @apiBody {number} rating_5_star nuber of 5 star ratings [0+]
- * @apiBody {string} image_url image url
- * @apiBody {string} image_small_url small image url
- *
- * @apiSuccess (Success 201) {IBook} entry the IBook object:
- *      "IBook {
->>>>>>> 6bcc3bde
         isbn13: number;
         authors: string;
         publication: number;
@@ -405,7 +380,6 @@
         icons: IUrlIcon;
 }"
  *
-<<<<<<< HEAD
  * @apiUse JSONError
  * (404) Books not found by that year
  * (505) Connectivity issue to database or error with SQL query
@@ -441,17 +415,6 @@
         });
 });
 
-=======
- * @apiError (400: Invalid or missing isbn13) {String} message "Invalid or missing isbn13 - please refer to documentation"
- * @apiError (400: isbn13 exists) {String} message "isbn13 ${isbn13} already exists in the database"
- * @apiError (400: Invalid or missing author) {String} message "Invalid or missing author - please refer to documentation"
- * @apiError (400: Invalid or missing publication year) {String} message "Invalid or missing publication year - please refer to documentation"
- * @apiError (400: Invalid or missing original title) {String} message "Invalid or missing original title - please refer to documentation"
- * @apiError (400: Invalid or missing title) {String} message "Invalid or missing title - please refer to documentation"
- * @apiError (400: Invalid or missing rating information) {String} message "Invalid or missing rating information - please refer to documentation"
- * @apiUse JSONError
- */
->>>>>>> 6bcc3bde
 bookRouter.post(
     '/',
     (request: Request, response: Response, next: NextFunction) => {
